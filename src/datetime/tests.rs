--- conflicted
+++ resolved
@@ -66,24 +66,15 @@
         "2014-05-06T23:59:59+09:00"
     );
 
-<<<<<<< HEAD
-    let dt = Utc.ymd(2014, 5, 6).and_hms(7, 8, 9);
-    assert_eq!(dt, edt.ymd(2014, 5, 6).and_hms(3, 8, 9));
-    assert_eq!(dt + TimeDelta::seconds(3600 + 60 + 1), Utc.ymd(2014, 5, 6).and_hms(8, 9, 10));
-    assert_eq!(
-        dt.signed_duration_since(edt.ymd(2014, 5, 6).and_hms(10, 11, 12)),
-        TimeDelta::seconds(-7 * 3600 - 3 * 60 - 3)
-=======
     let dt = Utc.ymd_opt(2014, 5, 6).unwrap().and_hms_opt(7, 8, 9).unwrap();
     assert_eq!(dt, edt.ymd_opt(2014, 5, 6).unwrap().and_hms_opt(3, 8, 9).unwrap());
     assert_eq!(
-        dt + Duration::seconds(3600 + 60 + 1),
+        dt + TimeDelta::seconds(3600 + 60 + 1),
         Utc.ymd_opt(2014, 5, 6).unwrap().and_hms_opt(8, 9, 10).unwrap()
     );
     assert_eq!(
         dt.signed_duration_since(edt.ymd_opt(2014, 5, 6).unwrap().and_hms_opt(10, 11, 12).unwrap()),
-        Duration::seconds(-7 * 3600 - 3 * 60 - 3)
->>>>>>> f60893a0
+        TimeDelta::seconds(-7 * 3600 - 3 * 60 - 3)
     );
 
     assert_eq!(*Utc.ymd_opt(2014, 5, 6).unwrap().and_hms_opt(7, 8, 9).unwrap().offset(), Utc);
@@ -164,23 +155,7 @@
     );
 
     assert_eq!(
-<<<<<<< HEAD
         DateTime::<FixedOffset>::parse_from_rfc2822("Wed, 18 Feb 2015 23:16:09 +0000"),
-        Ok(FixedOffset::east(0).ymd(2015, 2, 18).and_hms(23, 16, 9))
-    );
-    assert_eq!(
-        DateTime::<FixedOffset>::parse_from_rfc2822("Wed, 18 Feb 2015 23:16:09 -0000"),
-        Ok(FixedOffset::east(0).ymd(2015, 2, 18).and_hms(23, 16, 9))
-    );
-    assert_eq!(
-        DateTime::<FixedOffset>::parse_from_rfc3339("2015-02-18T23:16:09Z"),
-        Ok(FixedOffset::east(0).ymd(2015, 2, 18).and_hms(23, 16, 9))
-    );
-    assert_eq!(
-        DateTime::<FixedOffset>::parse_from_rfc2822("Wed, 18 Feb 2015 23:59:60 +0500"),
-        Ok(edt.ymd(2015, 2, 18).and_hms_milli(23, 59, 59, 1_000))
-=======
-        DateTime::parse_from_rfc2822("Wed, 18 Feb 2015 23:16:09 +0000"),
         Ok(FixedOffset::east_opt(0)
             .unwrap()
             .ymd_opt(2015, 2, 18)
@@ -189,7 +164,7 @@
             .unwrap())
     );
     assert_eq!(
-        DateTime::parse_from_rfc2822("Wed, 18 Feb 2015 23:16:09 -0000"),
+        DateTime::<FixedOffset>::parse_from_rfc2822("Wed, 18 Feb 2015 23:16:09 -0000"),
         Ok(FixedOffset::east_opt(0)
             .unwrap()
             .ymd_opt(2015, 2, 18)
@@ -198,7 +173,7 @@
             .unwrap())
     );
     assert_eq!(
-        DateTime::parse_from_rfc3339("2015-02-18T23:16:09Z"),
+        DateTime::<FixedOffset>::parse_from_rfc3339("2015-02-18T23:16:09Z"),
         Ok(FixedOffset::east_opt(0)
             .unwrap()
             .ymd_opt(2015, 2, 18)
@@ -207,19 +182,13 @@
             .unwrap())
     );
     assert_eq!(
-        DateTime::parse_from_rfc2822("Wed, 18 Feb 2015 23:59:60 +0500"),
+        DateTime::<FixedOffset>::parse_from_rfc2822("Wed, 18 Feb 2015 23:59:60 +0500"),
         Ok(edt.ymd_opt(2015, 2, 18).unwrap().and_hms_milli_opt(23, 59, 59, 1_000).unwrap())
->>>>>>> f60893a0
     );
     assert!(DateTime::<FixedOffset>::parse_from_rfc2822("31 DEC 262143 23:59 -2359").is_err());
     assert_eq!(
-<<<<<<< HEAD
         DateTime::<FixedOffset>::parse_from_rfc3339("2015-02-18T23:59:60.234567+05:00"),
-        Ok(edt.ymd(2015, 2, 18).and_hms_micro(23, 59, 59, 1_234_567))
-=======
-        DateTime::parse_from_rfc3339("2015-02-18T23:59:60.234567+05:00"),
         Ok(edt.ymd_opt(2015, 2, 18).unwrap().and_hms_micro_opt(23, 59, 59, 1_234_567).unwrap())
->>>>>>> f60893a0
     );
 }
 
