--- conflicted
+++ resolved
@@ -535,13 +535,8 @@
     /// ```
     /// # use chrono::{DateTime, FixedOffset, TimeZone};
     /// assert_eq!(
-<<<<<<< HEAD
     ///     DateTime::<FixedOffset>::parse_from_rfc2822("Wed, 18 Feb 2015 23:16:09 GMT").unwrap(),
-    ///     FixedOffset::east(0).ymd(2015, 2, 18).and_hms(23, 16, 9)
-=======
-    ///     DateTime::parse_from_rfc2822("Wed, 18 Feb 2015 23:16:09 GMT").unwrap(),
     ///     FixedOffset::east_opt(0).unwrap().ymd_opt(2015, 2, 18).unwrap().and_hms_opt(23, 16, 9).unwrap()
->>>>>>> f60893a0
     /// );
     /// ```
     pub fn parse_from_rfc2822(s: &str) -> ParseResult<DateTime<FixedOffset>> {
@@ -1359,64 +1354,4 @@
 
     assert!(utc_from_str(r#""2014-07-32T12:34:06Z""#).is_err());
     assert!(fixed_from_str(r#""2014-07-32T12:34:06Z""#).is_err());
-<<<<<<< HEAD
-=======
-}
-
-#[cfg(all(test, feature = "clock", feature = "rustc-serialize"))]
-fn test_decodable_json_timestamps<FUtc, FFixed, FLocal, E>(
-    utc_from_str: FUtc,
-    fixed_from_str: FFixed,
-    local_from_str: FLocal,
-) where
-    FUtc: Fn(&str) -> Result<rustc_serialize::TsSeconds<Utc>, E>,
-    FFixed: Fn(&str) -> Result<rustc_serialize::TsSeconds<FixedOffset>, E>,
-    FLocal: Fn(&str) -> Result<rustc_serialize::TsSeconds<Local>, E>,
-    E: ::core::fmt::Debug,
-{
-    fn norm<Tz: TimeZone>(dt: &Option<DateTime<Tz>>) -> Option<(&DateTime<Tz>, &Tz::Offset)> {
-        dt.as_ref().map(|dt| (dt, dt.offset()))
-    }
-
-    assert_eq!(
-        norm(&utc_from_str("0").ok().map(DateTime::from)),
-        norm(&Some(Utc.ymd_opt(1970, 1, 1).unwrap().and_hms_opt(0, 0, 0).unwrap()))
-    );
-    assert_eq!(
-        norm(&utc_from_str("-1").ok().map(DateTime::from)),
-        norm(&Some(Utc.ymd_opt(1969, 12, 31).unwrap().and_hms_opt(23, 59, 59).unwrap()))
-    );
-
-    assert_eq!(
-        norm(&fixed_from_str("0").ok().map(DateTime::from)),
-        norm(&Some(
-            FixedOffset::east_opt(0)
-                .unwrap()
-                .ymd_opt(1970, 1, 1)
-                .unwrap()
-                .and_hms_opt(0, 0, 0)
-                .unwrap()
-        ))
-    );
-    assert_eq!(
-        norm(&fixed_from_str("-1").ok().map(DateTime::from)),
-        norm(&Some(
-            FixedOffset::east_opt(0)
-                .unwrap()
-                .ymd_opt(1969, 12, 31)
-                .unwrap()
-                .and_hms_opt(23, 59, 59)
-                .unwrap()
-        ))
-    );
-
-    assert_eq!(
-        *fixed_from_str("0").expect("0 timestamp should parse"),
-        Utc.ymd_opt(1970, 1, 1).unwrap().and_hms_opt(0, 0, 0).unwrap()
-    );
-    assert_eq!(
-        *local_from_str("-1").expect("-1 timestamp should parse"),
-        Utc.ymd_opt(1969, 12, 31).unwrap().and_hms_opt(23, 59, 59).unwrap()
-    );
->>>>>>> f60893a0
 }